--- conflicted
+++ resolved
@@ -51,13 +51,8 @@
 		"typescript": "^5.9.3",
 		"typescript-eslint": "^8.45.0",
 		"vite": "^7.1.9",
-<<<<<<< HEAD
-		"vitest": "^3.2.4",
+		"vitest": "^4.0.1",
 		"vitest-browser-svelte": "^2.0.0"
-=======
-		"vitest": "^4.0.1",
-		"vitest-browser-svelte": "^1.1.0"
->>>>>>> 106ed0ed
 	},
 	"exports": {
 		".": {
